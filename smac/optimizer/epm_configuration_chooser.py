<<<<<<< HEAD
from typing import Any, Iterator, List, Optional, Tuple, Union
=======
from typing import Iterator, List, Optional, Tuple
>>>>>>> a12ffa14

import logging

import numpy as np

from smac.configspace import Configuration
from smac.configspace.util import convert_configurations_to_array
from smac.epm.rf_with_instances import RandomForestWithInstances
from smac.optimizer.acquisition import AbstractAcquisitionFunction
from smac.optimizer.ei_optimization import AcquisitionFunctionMaximizer, RandomSearch
from smac.optimizer.random_configuration_chooser import (
    ChooserNoCoolDown,
    RandomConfigurationChooser,
)
from smac.runhistory.runhistory import RunHistory
from smac.runhistory.runhistory2epm import AbstractRunHistory2EPM
from smac.scenario.scenario import Scenario
from smac.stats.stats import Stats

__copyright__ = "Copyright 2021, AutoML.org Freiburg-Hannover"
__license__ = "3-clause BSD"


class EPMChooser(object):
    """Interface to train the EPM and generate next configurations.

    Parameters
    ----------
    scenario: smac.scenario.scenario.Scenario
        Scenario object
    stats: smac.stats.stats.Stats
        statistics object with configuration budgets
    runhistory: smac.runhistory.runhistory.RunHistory
        runhistory with all runs so far
    model: smac.epm.rf_with_instances.RandomForestWithInstances
        empirical performance model (right now, we support only
        RandomForestWithInstances)
    acq_optimizer: smac.optimizer.ei_optimization.AcquisitionFunctionMaximizer
        Optimizer of acquisition function.
    restore_incumbent: Configuration
        incumbent to be used from the start. ONLY used to restore states.
    rng: np.random.RandomState
        Random number generator
    random_configuration_chooser:
        Chooser for random configuration -- one of

        * ChooserNoCoolDown(modulus)
        * ChooserLinearCoolDown(start_modulus, modulus_increment, end_modulus)
    predict_x_best: bool
        Choose x_best for computing the acquisition function via the model instead of via the observations.
    min_samples_model: int
        Minimum number of samples to build a model
    epm_chooser_kwargs: Any:
        additioal argumetns passed to EPMChooser (Might be used by its subclasses)
    """

    def __init__(
        self,
        scenario: Scenario,
        stats: Stats,
        runhistory: RunHistory,
        runhistory2epm: AbstractRunHistory2EPM,
        model: RandomForestWithInstances,
        acq_optimizer: AcquisitionFunctionMaximizer,
        acquisition_func: AbstractAcquisitionFunction,
        rng: np.random.RandomState,
        restore_incumbent: Configuration = None,
<<<<<<< HEAD
        random_configuration_chooser: Union[RandomConfigurationChooser] = ChooserNoCoolDown(modulus=2.0),
=======
        random_configuration_chooser: RandomConfigurationChooser = ChooserNoCoolDown(modulus=2.0),
>>>>>>> a12ffa14
        predict_x_best: bool = True,
        min_samples_model: int = 1,
        **epm_chooser_kwargs: Any,
    ):
        self.logger = logging.getLogger(self.__module__ + "." + self.__class__.__name__)
        self.incumbent = restore_incumbent

        self.scenario = scenario
        self.stats = stats
        self.runhistory = runhistory
        self.rh2EPM = runhistory2epm
        self.model = model
        self.acq_optimizer = acq_optimizer
        self.acquisition_func = acquisition_func
        self.rng = rng
        self.random_configuration_chooser = random_configuration_chooser

        self._random_search = RandomSearch(
            acquisition_func,
            self.scenario.cs,  # type: ignore[attr-defined] # noqa F821
            rng,
        )

        self.initial_design_configs = []  # type: List[Configuration]

        self.predict_x_best = predict_x_best

        self.min_samples_model = min_samples_model
        self.currently_considered_budgets = [
            0.0,
        ]

    def _collect_data_to_train_model(self) -> Tuple[np.ndarray, np.ndarray, np.ndarray]:
        # if we use a float value as a budget, we want to train the model only on the highest budget
        available_budgets = []
        for run_key in self.runhistory.data.keys():
            available_budgets.append(run_key.budget)

        # Sort available budgets from highest to lowest budget
        available_budgets = sorted(list(set(available_budgets)), reverse=True)

        # Get #points per budget and if there are enough samples, then build a model
        for b in available_budgets:
            X, Y = self.rh2EPM.transform(
                self.runhistory,
                budget_subset=[
                    b,
                ],
            )
            if X.shape[0] >= self.min_samples_model:
                self.currently_considered_budgets = [
                    b,
                ]
                configs_array = self.rh2EPM.get_configurations(
                    self.runhistory, budget_subset=self.currently_considered_budgets
                )
                return X, Y, configs_array

        return (
            np.empty(shape=[0, 0]),
            np.empty(
                shape=[
                    0,
                ]
            ),
            np.empty(shape=[0, 0]),
        )

    def _get_evaluated_configs(self) -> List[Configuration]:
        return self.runhistory.get_all_configs_per_budget(budget_subset=self.currently_considered_budgets)

    def choose_next(self, incumbent_value: float = None) -> Iterator[Configuration]:
        """Choose next candidate solution with Bayesian optimization. The suggested configurations
        depend on the argument ``acq_optimizer`` to the ``SMBO`` class.

        Parameters
        ----------
        incumbent_value: float
            Cost value of incumbent configuration (required for acquisition function);
            If not given, it will be inferred from runhistory or predicted;
            if not given and runhistory is empty, it will raise a ValueError.

        Returns
        -------
        Iterator
        """
        self.logger.debug("Search for next configuration")
        X, Y, X_configurations = self._collect_data_to_train_model()

        if X.shape[0] == 0:
            # Only return a single point to avoid an overly high number of
            # random search iterations
            return self._random_search.maximize(runhistory=self.runhistory, stats=self.stats, num_points=1)
        self.model.train(X, Y)

        if incumbent_value is not None:
            best_observation = incumbent_value
            x_best_array = None  # type: Optional[np.ndarray]
        else:
            if self.runhistory.empty():
                raise ValueError("Runhistory is empty and the cost value of " "the incumbent is unknown.")
            x_best_array, best_observation = self._get_x_best(self.predict_x_best, X_configurations)

        self.acquisition_func.update(
            model=self.model,
            eta=best_observation,
            incumbent_array=x_best_array,
            num_data=len(self._get_evaluated_configs()),
            X=X_configurations,
        )

        challengers = self.acq_optimizer.maximize(
            runhistory=self.runhistory,
            stats=self.stats,
            num_points=self.scenario.acq_opt_challengers,  # type: ignore[attr-defined] # noqa F821
            random_configuration_chooser=self.random_configuration_chooser,
        )
        return challengers

    def _get_x_best(self, predict: bool, X: np.ndarray) -> Tuple[np.ndarray, float]:
        """Get value, configuration, and array representation of the "best" configuration.

        The definition of best varies depending on the argument ``predict``. If set to ``True``,
        this function will return the stats of the best configuration as predicted by the model,
        otherwise it will return the stats for the best observed configuration.

        Parameters
        ----------
        predict : bool
            Whether to use the predicted or observed best.

        Returns
        -------
        float
        np.ndarry
        Configuration
        """
        if predict:
            costs = list(
                map(
                    lambda x: (
                        self.model.predict_marginalized_over_instances(x.reshape((1, -1)))[0][0][0],
                        x,
                    ),
                    X,
                )
            )
            costs = sorted(costs, key=lambda t: t[0])
            x_best_array = costs[0][1]
            best_observation = costs[0][0]
            # won't need log(y) if EPM was already trained on log(y)
        else:
            all_configs = self.runhistory.get_all_configs_per_budget(budget_subset=self.currently_considered_budgets)
            x_best = self.incumbent
            x_best_array = convert_configurations_to_array(all_configs)
            best_observation = self.runhistory.get_cost(x_best)
            best_observation_as_array = np.array(best_observation).reshape((1, 1))
            # It's unclear how to do this for inv scaling and potential future scaling.
            # This line should be changed if necessary
            best_observation = self.rh2EPM.transform_response_values(best_observation_as_array)
            best_observation = best_observation[0][0]

        return x_best_array, best_observation<|MERGE_RESOLUTION|>--- conflicted
+++ resolved
@@ -1,8 +1,4 @@
-<<<<<<< HEAD
-from typing import Any, Iterator, List, Optional, Tuple, Union
-=======
-from typing import Iterator, List, Optional, Tuple
->>>>>>> a12ffa14
+from typing import Any, Iterator, List, Optional, Tuple
 
 import logging
 
@@ -70,11 +66,7 @@
         acquisition_func: AbstractAcquisitionFunction,
         rng: np.random.RandomState,
         restore_incumbent: Configuration = None,
-<<<<<<< HEAD
-        random_configuration_chooser: Union[RandomConfigurationChooser] = ChooserNoCoolDown(modulus=2.0),
-=======
         random_configuration_chooser: RandomConfigurationChooser = ChooserNoCoolDown(modulus=2.0),
->>>>>>> a12ffa14
         predict_x_best: bool = True,
         min_samples_model: int = 1,
         **epm_chooser_kwargs: Any,
